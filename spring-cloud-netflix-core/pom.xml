<?xml version="1.0" encoding="UTF-8"?>
<project xmlns="http://maven.apache.org/POM/4.0.0" xmlns:xsi="http://www.w3.org/2001/XMLSchema-instance"
		 xsi:schemaLocation="http://maven.apache.org/POM/4.0.0 http://maven.apache.org/xsd/maven-4.0.0.xsd">
	<modelVersion>4.0.0</modelVersion>
	<parent>
		<groupId>org.springframework.cloud</groupId>
		<artifactId>spring-cloud-netflix</artifactId>
		<version>2.0.0.BUILD-SNAPSHOT</version>
		<relativePath>..</relativePath> <!-- lookup parent from repository -->
	</parent>
	<artifactId>spring-cloud-netflix-core</artifactId>
	<packaging>jar</packaging>
	<name>Spring Cloud Netflix Core</name>
	<description>Spring Cloud Netflix Core</description>
	<dependencies>
		<dependency>
			<groupId>org.springframework.boot</groupId>
			<artifactId>spring-boot-autoconfigure</artifactId>
		</dependency>
		<dependency>
			<groupId>org.springframework.boot</groupId>
			<artifactId>spring-boot-configuration-processor</artifactId>
			<optional>true</optional>
		</dependency>
		<dependency>
			<groupId>org.springframework.boot</groupId>
			<artifactId>spring-boot-starter-actuator</artifactId>
			<optional>true</optional>
		</dependency>
		<dependency>
			<groupId>org.springframework.boot</groupId>
			<artifactId>spring-boot-starter-security</artifactId>
			<optional>true</optional>
		</dependency>
		<dependency>
			<groupId>org.springframework.boot</groupId>
			<artifactId>spring-boot-starter-web</artifactId>
			<optional>true</optional>
		</dependency>
		<dependency>
			<groupId>org.springframework.boot</groupId>
			<artifactId>spring-boot-starter-webflux</artifactId>
			<optional>true</optional>
		</dependency>
		<dependency>
			<groupId>org.springframework.boot</groupId>
			<artifactId>spring-boot-starter-reactor-netty</artifactId>
			<optional>true</optional>
		</dependency>
		<dependency>
			<groupId>io.netty</groupId>
			<artifactId>netty-codec-http</artifactId>
			<optional>true</optional>
		</dependency>
		<dependency>
			<groupId>io.projectreactor</groupId>
			<artifactId>reactor-core</artifactId>
			<optional>true</optional>
		</dependency>
		<dependency>
			<groupId>io.reactivex</groupId>
			<artifactId>rxjava-reactive-streams</artifactId>
			<optional>true</optional>
		</dependency>
		<dependency>
			<groupId>org.springframework.retry</groupId>
			<artifactId>spring-retry</artifactId>
			<optional>true</optional>
		</dependency>
		<dependency>
			<groupId>org.springframework.boot</groupId>
			<artifactId>spring-boot-starter-aop</artifactId>
		</dependency>
		<dependency>
			<groupId>org.springframework.cloud</groupId>
			<artifactId>spring-cloud-commons</artifactId>
			<optional>true</optional>
		</dependency>
		<dependency>
			<groupId>org.springframework.cloud</groupId>
			<artifactId>spring-cloud-context</artifactId>
			<optional>true</optional>
		</dependency>
		<dependency>
			<groupId>com.netflix.ribbon</groupId>
			<artifactId>ribbon-loadbalancer</artifactId>
			<optional>true</optional>
		</dependency>
		<dependency>
			<groupId>com.netflix.hystrix</groupId>
			<artifactId>hystrix-core</artifactId>
			<optional>true</optional>
		</dependency>
		<dependency>
			<groupId>com.netflix.hystrix</groupId>
			<artifactId>hystrix-serialization</artifactId>
			<optional>true</optional>
		</dependency>
		<dependency>
			<groupId>com.netflix.hystrix</groupId>
			<artifactId>hystrix-metrics-event-stream</artifactId>
			<optional>true</optional>
		</dependency>
		<dependency>
			<groupId>com.netflix.hystrix</groupId>
			<artifactId>hystrix-javanica</artifactId>
			<optional>true</optional>
		</dependency>
		<dependency>
			<groupId>com.netflix.ribbon</groupId>
			<artifactId>ribbon-core</artifactId>
			<optional>true</optional>
		</dependency>
		<dependency>
			<groupId>com.netflix.ribbon</groupId>
			<artifactId>ribbon-httpclient</artifactId>
			<optional>true</optional>
		</dependency>
		<dependency>
			<groupId>io.reactivex</groupId>
			<artifactId>rxjava</artifactId>
			<optional>true</optional>
		</dependency>
		<dependency>
			<groupId>com.sun.jersey.contribs</groupId>
			<artifactId>jersey-apache-client4</artifactId>
			<optional>true</optional>
		</dependency>
		<dependency>
			<groupId>com.squareup.okhttp3</groupId>
			<artifactId>okhttp</artifactId>
			<optional>true</optional>
		</dependency>
		<dependency>
			<groupId>org.springframework.boot</groupId>
			<artifactId>spring-boot-starter-test</artifactId>
			<scope>test</scope>
		</dependency>
		<dependency>
			<groupId>org.springframework.cloud</groupId>
			<artifactId>spring-cloud-netflix-ribbon</artifactId>
			<scope>test</scope>
		</dependency>
		<dependency>
			<groupId>org.springframework.cloud</groupId>
			<artifactId>spring-cloud-test-support</artifactId>
			<scope>test</scope>
		</dependency>
		<dependency>
<<<<<<< HEAD
			<groupId>io.projectreactor</groupId>
			<artifactId>reactor-test</artifactId>
=======
			<groupId>org.springframework.boot</groupId>
			<artifactId>spring-boot-autoconfigure-processor</artifactId>
			<optional>true</optional>
		</dependency>
		<dependency>
			<groupId>com.googlecode.protobuf-java-format</groupId>
			<artifactId>protobuf-java-format</artifactId>
			<version>1.4</version>
>>>>>>> 0970a3ef
			<scope>test</scope>
		</dependency>
		<dependency>
			<groupId>com.netflix.ribbon</groupId>
			<artifactId>ribbon</artifactId>
			<scope>test</scope>
		</dependency>
	</dependencies>
	<profiles>
		<profile>
			<id>java8plus</id>
				<activation>
					<jdk>[1.8,2.0)</jdk>
				</activation>
				<build>
					<plugins>
						<plugin>
							<groupId>org.apache.maven.plugins</groupId>
							<artifactId>maven-compiler-plugin</artifactId>
							<configuration>
								<compilerArgs>
									<arg>-parameters</arg>
								</compilerArgs>
						</configuration>
					</plugin>
				</plugins>
			</build>
		</profile>
	</profiles>
</project><|MERGE_RESOLUTION|>--- conflicted
+++ resolved
@@ -147,19 +147,13 @@
 			<scope>test</scope>
 		</dependency>
 		<dependency>
-<<<<<<< HEAD
-			<groupId>io.projectreactor</groupId>
-			<artifactId>reactor-test</artifactId>
-=======
 			<groupId>org.springframework.boot</groupId>
 			<artifactId>spring-boot-autoconfigure-processor</artifactId>
 			<optional>true</optional>
 		</dependency>
 		<dependency>
-			<groupId>com.googlecode.protobuf-java-format</groupId>
-			<artifactId>protobuf-java-format</artifactId>
-			<version>1.4</version>
->>>>>>> 0970a3ef
+			<groupId>io.projectreactor</groupId>
+			<artifactId>reactor-test</artifactId>
 			<scope>test</scope>
 		</dependency>
 		<dependency>
