<<<<<<< HEAD
/*
 * Copyright 2013-2017 the original author or authors.
 *
 * Licensed under the Apache License, Version 2.0 (the "License");
 * you may not use this file except in compliance with the License.
 * You may obtain a copy of the License at
 *
 *      http://www.apache.org/licenses/LICENSE-2.0
 *
 * Unless required by applicable law or agreed to in writing, software
 * distributed under the License is distributed on an "AS IS" BASIS,
 * WITHOUT WARRANTIES OR CONDITIONS OF ANY KIND, either express or implied.
 * See the License for the specific language governing permissions and
 * limitations under the License.
 *
 */

package org.springframework.cloud.netflix.ribbon;

import java.net.ConnectException;
import java.net.SocketException;
import java.net.SocketTimeoutException;
import java.net.UnknownHostException;
import java.util.ArrayList;
import java.util.List;

import org.junit.Test;
import org.junit.runner.RunWith;
import org.springframework.beans.factory.annotation.Autowired;
import org.springframework.boot.autoconfigure.context.PropertyPlaceholderAutoConfiguration;
import org.springframework.boot.test.context.SpringBootTest;
import org.springframework.cloud.netflix.archaius.ArchaiusAutoConfiguration;
import org.springframework.context.annotation.Bean;
import org.springframework.context.annotation.Configuration;
import org.springframework.context.annotation.Import;
import org.springframework.test.annotation.DirtiesContext;
import org.springframework.test.context.junit4.SpringJUnit4ClassRunner;
import org.springframework.util.Assert;

import com.netflix.client.DefaultLoadBalancerRetryHandler;
import com.netflix.client.RetryHandler;
import com.netflix.client.config.IClientConfig;

/**
 * @author Tyler Van Gorder
 */
@RunWith(SpringJUnit4ClassRunner.class)
@SpringBootTest(classes = RibbonClientPreprocessorOverridesRetryTests.TestConfiguration.class, value = {
		"customRetry.ribbon.MaxAutoRetries=0",
		"customRetry.ribbon.MaxAutoRetriesNextServer=1",
		"customRetry.ribbon.OkToRetryOnAllOperations=true" })
@DirtiesContext
public class RibbonClientPreprocessorOverridesRetryTests {

	@Autowired
	private SpringClientFactory factory;

	@Test
	public void customRetryIsConfigured() throws Exception {
		RibbonLoadBalancerContext context = (RibbonLoadBalancerContext) this.factory
				.getLoadBalancerContext("customRetry");
		Assert.isInstanceOf(RetryRibbonConfiguration.CustomRetryHandler.class,
				context.getRetryHandler());
		Assert.isTrue(context.getRetryHandler().getMaxRetriesOnSameServer() == 0);
		Assert.isTrue(context.getRetryHandler().getMaxRetriesOnNextServer() == 1);
		Assert.isTrue(context.getRetryHandler()
				.isCircuitTrippingException(new UnknownHostException("Unknown Host")));
	}

	@Configuration
	@RibbonClient(name = "customRetry", configuration = RetryRibbonConfiguration.class)
	@Import({ PropertyPlaceholderAutoConfiguration.class, ArchaiusAutoConfiguration.class,
			RibbonAutoConfiguration.class })
	protected static class TestConfiguration {
	}

}

@Configuration
class RetryRibbonConfiguration {
	@Bean
	public RetryHandler retryHandler(IClientConfig config) {
		return new CustomRetryHandler(config);
	}

	class CustomRetryHandler extends DefaultLoadBalancerRetryHandler {

		@SuppressWarnings("unchecked")
		private List<Class<? extends Throwable>> retriable = new ArrayList() {
			{
				add(UnknownHostException.class);
				add(ConnectException.class);
				add(SocketTimeoutException.class);
			}
		};

		@SuppressWarnings("unchecked")
		private List<Class<? extends Throwable>> circuitRelated = new ArrayList() {
			{
				add(UnknownHostException.class);
				add(SocketException.class);
				add(SocketTimeoutException.class);
			}
		};

		CustomRetryHandler(IClientConfig config) {
			super(config);
		}

		@Override
		protected List<Class<? extends Throwable>> getRetriableExceptions() {
			return retriable;
		}

		@Override
		protected List<Class<? extends Throwable>> getCircuitRelatedExceptions() {
			return circuitRelated;
		}

	}
}
=======
/*
 * Copyright 2013-2016 the original author or authors.
 *
 * Licensed under the Apache License, Version 2.0 (the "License");
 * you may not use this file except in compliance with the License.
 * You may obtain a copy of the License at
 *
 *      http://www.apache.org/licenses/LICENSE-2.0
 *
 * Unless required by applicable law or agreed to in writing, software
 * distributed under the License is distributed on an "AS IS" BASIS,
 * WITHOUT WARRANTIES OR CONDITIONS OF ANY KIND, either express or implied.
 * See the License for the specific language governing permissions and
 * limitations under the License.
 */

package org.springframework.cloud.netflix.ribbon;

import java.net.ConnectException;
import java.net.SocketException;
import java.net.SocketTimeoutException;
import java.net.UnknownHostException;
import java.util.ArrayList;
import java.util.List;

import org.junit.Test;
import org.junit.runner.RunWith;
import org.springframework.beans.factory.annotation.Autowired;
import org.springframework.boot.autoconfigure.PropertyPlaceholderAutoConfiguration;
import org.springframework.boot.test.context.SpringBootTest;
import org.springframework.cloud.netflix.archaius.ArchaiusAutoConfiguration;
import org.springframework.context.annotation.Bean;
import org.springframework.context.annotation.Configuration;
import org.springframework.context.annotation.Import;
import org.springframework.test.annotation.DirtiesContext;
import org.springframework.test.context.junit4.SpringJUnit4ClassRunner;
import org.springframework.util.Assert;

import com.netflix.client.DefaultLoadBalancerRetryHandler;
import com.netflix.client.RetryHandler;
import com.netflix.client.config.IClientConfig;

/**
 * @author Tyler Van Gorder
 */
@RunWith(SpringJUnit4ClassRunner.class)
@SpringBootTest(classes = RibbonClientPreprocessorOverridesRetryTests.TestConfiguration.class, value = {
		"customRetry.ribbon.MaxAutoRetries=0",
		"customRetry.ribbon.MaxAutoRetriesNextServer=1",
		"customRetry.ribbon.OkToRetryOnAllOperations=true" })
@DirtiesContext
public class RibbonClientPreprocessorOverridesRetryTests {

	@Autowired
	private SpringClientFactory factory;

	@Test
	public void customRetryIsConfigured() throws Exception {
		RibbonLoadBalancerContext context = (RibbonLoadBalancerContext) this.factory
				.getLoadBalancerContext("customRetry");
		Assert.isInstanceOf(RetryRibbonConfiguration.CustomRetryHandler.class,
				context.getRetryHandler());
		Assert.isTrue(context.getRetryHandler().getMaxRetriesOnSameServer() == 0);
		Assert.isTrue(context.getRetryHandler().getMaxRetriesOnNextServer() == 1);
		Assert.isTrue(context.getRetryHandler()
				.isCircuitTrippingException(new UnknownHostException("Unknown Host")));
	}

	@Configuration
	@RibbonClient(name = "customRetry", configuration = RetryRibbonConfiguration.class)
	@Import({ PropertyPlaceholderAutoConfiguration.class, ArchaiusAutoConfiguration.class,
			RibbonAutoConfiguration.class })
	protected static class TestConfiguration {
	}

}

@Configuration
class RetryRibbonConfiguration {
	@Bean
	public RetryHandler retryHandler(IClientConfig config) {
		return new CustomRetryHandler(config);
	}

	class CustomRetryHandler extends DefaultLoadBalancerRetryHandler {

		@SuppressWarnings("unchecked")
		private List<Class<? extends Throwable>> retriable = new ArrayList() {
			{
				add(UnknownHostException.class);
				add(ConnectException.class);
				add(SocketTimeoutException.class);
			}
		};

		@SuppressWarnings("unchecked")
		private List<Class<? extends Throwable>> circuitRelated = new ArrayList() {
			{
				add(UnknownHostException.class);
				add(SocketException.class);
				add(SocketTimeoutException.class);
			}
		};

		CustomRetryHandler(IClientConfig config) {
			super(config);
		}

		@Override
		protected List<Class<? extends Throwable>> getRetriableExceptions() {
			return retriable;
		}

		@Override
		protected List<Class<? extends Throwable>> getCircuitRelatedExceptions() {
			return circuitRelated;
		}

	}
}
>>>>>>> 7425f974
<|MERGE_RESOLUTION|>--- conflicted
+++ resolved
@@ -1,4 +1,3 @@
-<<<<<<< HEAD
 /*
  * Copyright 2013-2017 the original author or authors.
  *
@@ -119,126 +118,4 @@
 		}
 
 	}
-}
-=======
-/*
- * Copyright 2013-2016 the original author or authors.
- *
- * Licensed under the Apache License, Version 2.0 (the "License");
- * you may not use this file except in compliance with the License.
- * You may obtain a copy of the License at
- *
- *      http://www.apache.org/licenses/LICENSE-2.0
- *
- * Unless required by applicable law or agreed to in writing, software
- * distributed under the License is distributed on an "AS IS" BASIS,
- * WITHOUT WARRANTIES OR CONDITIONS OF ANY KIND, either express or implied.
- * See the License for the specific language governing permissions and
- * limitations under the License.
- */
-
-package org.springframework.cloud.netflix.ribbon;
-
-import java.net.ConnectException;
-import java.net.SocketException;
-import java.net.SocketTimeoutException;
-import java.net.UnknownHostException;
-import java.util.ArrayList;
-import java.util.List;
-
-import org.junit.Test;
-import org.junit.runner.RunWith;
-import org.springframework.beans.factory.annotation.Autowired;
-import org.springframework.boot.autoconfigure.PropertyPlaceholderAutoConfiguration;
-import org.springframework.boot.test.context.SpringBootTest;
-import org.springframework.cloud.netflix.archaius.ArchaiusAutoConfiguration;
-import org.springframework.context.annotation.Bean;
-import org.springframework.context.annotation.Configuration;
-import org.springframework.context.annotation.Import;
-import org.springframework.test.annotation.DirtiesContext;
-import org.springframework.test.context.junit4.SpringJUnit4ClassRunner;
-import org.springframework.util.Assert;
-
-import com.netflix.client.DefaultLoadBalancerRetryHandler;
-import com.netflix.client.RetryHandler;
-import com.netflix.client.config.IClientConfig;
-
-/**
- * @author Tyler Van Gorder
- */
-@RunWith(SpringJUnit4ClassRunner.class)
-@SpringBootTest(classes = RibbonClientPreprocessorOverridesRetryTests.TestConfiguration.class, value = {
-		"customRetry.ribbon.MaxAutoRetries=0",
-		"customRetry.ribbon.MaxAutoRetriesNextServer=1",
-		"customRetry.ribbon.OkToRetryOnAllOperations=true" })
-@DirtiesContext
-public class RibbonClientPreprocessorOverridesRetryTests {
-
-	@Autowired
-	private SpringClientFactory factory;
-
-	@Test
-	public void customRetryIsConfigured() throws Exception {
-		RibbonLoadBalancerContext context = (RibbonLoadBalancerContext) this.factory
-				.getLoadBalancerContext("customRetry");
-		Assert.isInstanceOf(RetryRibbonConfiguration.CustomRetryHandler.class,
-				context.getRetryHandler());
-		Assert.isTrue(context.getRetryHandler().getMaxRetriesOnSameServer() == 0);
-		Assert.isTrue(context.getRetryHandler().getMaxRetriesOnNextServer() == 1);
-		Assert.isTrue(context.getRetryHandler()
-				.isCircuitTrippingException(new UnknownHostException("Unknown Host")));
-	}
-
-	@Configuration
-	@RibbonClient(name = "customRetry", configuration = RetryRibbonConfiguration.class)
-	@Import({ PropertyPlaceholderAutoConfiguration.class, ArchaiusAutoConfiguration.class,
-			RibbonAutoConfiguration.class })
-	protected static class TestConfiguration {
-	}
-
-}
-
-@Configuration
-class RetryRibbonConfiguration {
-	@Bean
-	public RetryHandler retryHandler(IClientConfig config) {
-		return new CustomRetryHandler(config);
-	}
-
-	class CustomRetryHandler extends DefaultLoadBalancerRetryHandler {
-
-		@SuppressWarnings("unchecked")
-		private List<Class<? extends Throwable>> retriable = new ArrayList() {
-			{
-				add(UnknownHostException.class);
-				add(ConnectException.class);
-				add(SocketTimeoutException.class);
-			}
-		};
-
-		@SuppressWarnings("unchecked")
-		private List<Class<? extends Throwable>> circuitRelated = new ArrayList() {
-			{
-				add(UnknownHostException.class);
-				add(SocketException.class);
-				add(SocketTimeoutException.class);
-			}
-		};
-
-		CustomRetryHandler(IClientConfig config) {
-			super(config);
-		}
-
-		@Override
-		protected List<Class<? extends Throwable>> getRetriableExceptions() {
-			return retriable;
-		}
-
-		@Override
-		protected List<Class<? extends Throwable>> getCircuitRelatedExceptions() {
-			return circuitRelated;
-		}
-
-	}
-}
->>>>>>> 7425f974
+}