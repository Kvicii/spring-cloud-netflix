/*
 * Copyright 2013-2020 the original author or authors.
 *
 * Licensed under the Apache License, Version 2.0 (the "License");
 * you may not use this file except in compliance with the License.
 * You may obtain a copy of the License at
 *
 *      https://www.apache.org/licenses/LICENSE-2.0
 *
 * Unless required by applicable law or agreed to in writing, software
 * distributed under the License is distributed on an "AS IS" BASIS,
 * WITHOUT WARRANTIES OR CONDITIONS OF ANY KIND, either express or implied.
 * See the License for the specific language governing permissions and
 * limitations under the License.
 */

package org.springframework.cloud.netflix.eureka.server.event;

import java.util.Objects;

import com.netflix.appinfo.InstanceInfo;

import org.springframework.context.ApplicationEvent;

/**
 * @author Spencer Gibb
 * @author Gregor Zurowski
 */
@SuppressWarnings("serial")
public class EurekaInstanceRegisteredEvent extends ApplicationEvent {

	private InstanceInfo instanceInfo;

	private int leaseDuration;

	private boolean replication;

	public EurekaInstanceRegisteredEvent(Object source, InstanceInfo instanceInfo, int leaseDuration,
			boolean replication) {
		super(source);
		this.instanceInfo = instanceInfo;
		this.leaseDuration = leaseDuration;
		this.replication = replication;
	}

	public InstanceInfo getInstanceInfo() {
		return instanceInfo;
	}

	public void setInstanceInfo(InstanceInfo instanceInfo) {
		this.instanceInfo = instanceInfo;
	}

	public int getLeaseDuration() {
		return leaseDuration;
	}

	public void setLeaseDuration(int leaseDuration) {
		this.leaseDuration = leaseDuration;
	}

	public boolean isReplication() {
		return replication;
	}

	public void setReplication(boolean replication) {
		this.replication = replication;
	}

	@Override
	public boolean equals(Object o) {
		if (this == o) {
			return true;
		}
		if (o == null || getClass() != o.getClass()) {
			return false;
		}
		EurekaInstanceRegisteredEvent that = (EurekaInstanceRegisteredEvent) o;
<<<<<<< HEAD
		return Objects.equals(instanceInfo, that.instanceInfo) && leaseDuration == leaseDuration
				&& replication == replication;
=======
		return this.leaseDuration == that.leaseDuration
				&& this.replication == that.replication
				&& Objects.equals(this.instanceInfo, that.instanceInfo);
>>>>>>> ce82ea3b
	}

	@Override
	public int hashCode() {
		return Objects.hash(instanceInfo, leaseDuration, replication);
	}

	@Override
	public String toString() {
		return new StringBuilder("EurekaInstanceRegisteredEvent{").append("instanceInfo=").append(instanceInfo)
				.append(", ").append("leaseDuration=").append(leaseDuration).append(", ").append("replication=")
				.append(replication).append("}").toString();
	}

}<|MERGE_RESOLUTION|>--- conflicted
+++ resolved
@@ -76,14 +76,9 @@
 			return false;
 		}
 		EurekaInstanceRegisteredEvent that = (EurekaInstanceRegisteredEvent) o;
-<<<<<<< HEAD
-		return Objects.equals(instanceInfo, that.instanceInfo) && leaseDuration == leaseDuration
-				&& replication == replication;
-=======
 		return this.leaseDuration == that.leaseDuration
 				&& this.replication == that.replication
 				&& Objects.equals(this.instanceInfo, that.instanceInfo);
->>>>>>> ce82ea3b
 	}
 
 	@Override
